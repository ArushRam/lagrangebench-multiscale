--- conflicted
+++ resolved
@@ -2,12 +2,8 @@
 import enum
 import os
 import pickle
-<<<<<<< HEAD
+import time
 from typing import Callable, Dict, Tuple  # List, Optional, Union
-=======
-import time
-from typing import Callable, Tuple  # Dict, List, Optional, Union
->>>>>>> fb5b18a2
 
 import cloudpickle
 import e3nn_jax as e3nn
@@ -301,11 +297,8 @@
     allocate_eval: Callable = dataclasses.static_field()
     preprocess_eval: Callable = dataclasses.static_field()
     integrate: Callable = dataclasses.static_field()
-<<<<<<< HEAD
     metrics_computer: Callable = dataclasses.static_field()
-=======
     displacement: Callable = dataclasses.static_field()
->>>>>>> fb5b18a2
 
 
 def setup_builder(args: argparse.Namespace):
@@ -440,11 +433,8 @@
         allocate_eval_fn,
         preprocess_eval_fn,
         integrate_fn,
-<<<<<<< HEAD
         metrics_computer,
-=======
         displacement_fn,
->>>>>>> fb5b18a2
     )
 
 
@@ -625,17 +615,6 @@
 
     # (n_nodes, traj_len - t_window, dim) -> (traj_len - t_window, n_nodes, dim)
     ground_truth_positions = ground_truth_positions.transpose(1, 0, 2)
-<<<<<<< HEAD
-=======
-
-    displacement_vmap = vmap(setup.displacement, in_axes=(0, 0))
-    displacement_fn_dvmap = vmap(displacement_vmap, in_axes=(0, 0))
-    # pos_input.shape = (n_nodes, n_timesteps, dim)
-    displacement_tensor = displacement_fn_dvmap(predictions, ground_truth_positions)
-
-    loss = (displacement_tensor**2).mean((1, 2))
-    # the loss is now a vector of length n_timesteps - t_window
->>>>>>> fb5b18a2
 
     return (
         predictions,
@@ -659,12 +638,8 @@
 ):
 
     input_sequence_length = loader_valid.dataset.input_sequence_length
-<<<<<<< HEAD
     valid_metrics = {}
-=======
-    valid_loss = []
     plt.figure()
->>>>>>> fb5b18a2
     for i, traj_i in enumerate(loader_valid):
         # remove batch dimension
         assert traj_i[0].shape[0] == 1, "Batch dimension should be 1"
@@ -682,14 +657,14 @@
             graph_postprocess=graph_postprocess,
         )
 
-<<<<<<< HEAD
         for k, v in metrics.items():
             valid_metrics.setdefault(k, []).append(v)
-=======
-        plt.plot(loss, label=f"rollout loss {i}")
-
-        valid_loss.append(loss.mean())
->>>>>>> fb5b18a2
+
+        if "mse" in metrics:
+            plt.plot(metrics["mse"], label=f"Rollout mse {i}")
+
+        if "mae" in metrics:
+            plt.plot(metrics["mae"], label=f"Rollout mae {i}")
 
         if rollout_dir is not None:
             pos_input = traj_i[0].transpose(1, 0, 2)  # (t, nodes, dim)
@@ -727,7 +702,11 @@
 
         if (i + 1) == num_trajs:
             break
-<<<<<<< HEAD
+    plt.legend()
+    plt.xlabel("time step")
+    plt.ylabel("roullout loss")
+    t = time.strftime("%Y_%m_%d_%H_%M_%S", time.localtime())
+    plt.savefig(f"datasets/rollout_loss_{t}.png")
     return {k: jnp.array(v) for k, v in valid_metrics.items()}, neighbors
 
 
@@ -741,19 +720,10 @@
     return small_metrics
 
 
-# def metrics_to_plots(metrics: Dict):
-#     """Creates rollout plots from metrics. Averages over trajectories."""
-#     # TODO
-#     pass
-=======
-
-    plt.legend()
-    plt.xlabel("time step")
-    plt.ylabel("roullout loss")
-    t = time.strftime("%Y_%m_%d_%H_%M_%S", time.localtime())
-    plt.savefig(f"datasets/rollout_loss_{t}.png")
-    return np.mean(valid_loss), neighbors
->>>>>>> fb5b18a2
+def metrics_to_plots(metrics: Dict):
+    """Creates rollout plots from metrics. Averages over trajectories."""
+    _ = metrics
+    pass
 
 
 # Unit Test utils
