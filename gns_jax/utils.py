import argparse
import enum
import json
import os
import pickle
import time
import warnings
from collections import defaultdict
from typing import Callable, Dict, Iterable, List, Tuple

import cloudpickle
import haiku as hk
import jax
import jax.numpy as jnp
import jraph
import numpy as np
import pyvista
from jax import lax, vmap
from jax_md import dataclasses, partition, space

from gns_jax.metrics import MetricsComputer, MetricsDict

# Physical setup for the GNS model.


class NodeType(enum.IntEnum):
    FLUID = 0
    SOLID_WALL = 1
    MOVING_WALL = 2
    RIGID_BODY = 3
    SIZE = 9


def graph_transform_builder(
    bounds: list,
    normalization_stats: dict,
    connectivity_radius: float,
    displacement_fn: Callable,
    pbc: bool = False,
    magnitudes: bool = False,
    log_norm: str = "none",
) -> Callable:
    """Convert raw coordinates to jraph GraphsTuple."""

    def graph_transform(
        pos_input: jnp.ndarray,
        nbrs: partition.NeighborList,
    ) -> jraph.GraphsTuple:
        """Convert raw coordinates to jraph GraphsTuple."""

        n_total_points = pos_input.shape[0]
        most_recent_position = pos_input[:, -1]  # (n_nodes, 2)
        displacement_fn_vmap = vmap(displacement_fn, in_axes=(0, 0))
        displacement_fn_dvmap = vmap(displacement_fn_vmap, in_axes=(0, 0))
        # pos_input.shape = (n_nodes, n_timesteps, dim)
        velocity_sequence = displacement_fn_dvmap(pos_input[:, 1:], pos_input[:, :-1])
        # senders and receivers are integers of shape (E,)
        senders, receivers = nbrs.idx
        node_features = []
        # Normalized velocity sequence, merging spatial an time axis.
        velocity_stats = normalization_stats["velocity"]
        normalized_velocity_sequence = (
            velocity_sequence - velocity_stats["mean"]
        ) / velocity_stats["std"]
        flat_velocity_sequence = normalized_velocity_sequence.reshape(
            n_total_points, -1
        )
        # log normalization
        if log_norm in ["input", "both"]:
            flat_velocity_sequence = log_norm_fn(flat_velocity_sequence)
        node_features.append(flat_velocity_sequence)

        if magnitudes:
            # append the magnitude of the velocity of each particle to the node features
            velocity_magnitude_sequence = jnp.linalg.norm(
                normalized_velocity_sequence, axis=-1
            )
            node_features.append(velocity_magnitude_sequence)
            # node features shape = (n_nodes, (input_sequence_length - 1) * (dim + 1))

            # # append the average velocity over all particles to the node features
            # # we hope that this feature can be used like layer normalization
            # vel_mag_seq_mean = velocity_magnitude_sequence.mean(axis=0, keepdims=True)
            # vel_mag_seq_mean_tile = jnp.tile(vel_mag_seq_mean, (n_total_points, 1))
            # node_features.append(vel_mag_seq_mean_tile)

        # TODO: for now just disable it completely if any periodicity applies
        if pbc:
            # Normalized clipped distances to lower and upper boundaries.
            # boundaries are an array of shape [num_dimensions, 2], where the
            # second axis, provides the lower/upper boundaries.
            boundaries = lax.stop_gradient(jnp.array(bounds))

            distance_to_lower_boundary = most_recent_position - boundaries[:, 0][None]
            distance_to_upper_boundary = boundaries[:, 1][None] - most_recent_position

            # rewritten the code above in jax
            distance_to_boundaries = jnp.concatenate(
                [distance_to_lower_boundary, distance_to_upper_boundary], axis=1
            )
            normalized_clipped_distance_to_boundaries = jnp.clip(
                distance_to_boundaries / connectivity_radius, -1.0, 1.0
            )
            node_features.append(normalized_clipped_distance_to_boundaries)

        # Collect edge features.
        edge_features = []

        # Relative displacement and distances normalized to radius
        # (E, 2)
        displacement = vmap(displacement_fn)(
            most_recent_position[senders], most_recent_position[receivers]
        )
        normalized_relative_displacements = displacement / connectivity_radius
        edge_features.append(normalized_relative_displacements)

        normalized_relative_distances = space.distance(
            normalized_relative_displacements
        )
        edge_features.append(normalized_relative_distances[:, None])

        return jraph.GraphsTuple(
            nodes=jnp.concatenate(node_features, axis=-1),
            edges=jnp.concatenate(edge_features, axis=-1),
            receivers=receivers,
            senders=senders,
            globals=None,
            n_node=jnp.array([n_total_points]),
            n_edge=jnp.array([len(senders)]),
        )

    return graph_transform


def get_kinematic_mask(particle_type):
    """Returns a boolean mask, set to true for all kinematic (obstacle)
    particles"""
    return jnp.logical_or(
        particle_type == NodeType.SOLID_WALL, particle_type == NodeType.MOVING_WALL
    )


def _get_random_walk_noise_for_pos_sequence(
    key, position_sequence, noise_std_last_step
):
    """Returns random-walk noise in the velocity applied to the position.
    Same functionality as above implemented in JAX."""
    key, subkey = jax.random.split(key)
    velocity_sequence_shape = list(position_sequence.shape)
    velocity_sequence_shape[1] -= 1
    num_velocities = velocity_sequence_shape[1]

    velocity_sequence_noise = jax.random.normal(
        subkey, shape=tuple(velocity_sequence_shape)
    )
    velocity_sequence_noise *= noise_std_last_step / (num_velocities**0.5)
    velocity_sequence_noise = jnp.cumsum(velocity_sequence_noise, axis=1)

    position_sequence_noise = jnp.concatenate(
        [
            jnp.zeros_like(velocity_sequence_noise[:, 0:1]),
            jnp.cumsum(velocity_sequence_noise, axis=1),
        ],
        axis=1,
    )

    return key, position_sequence_noise


def _add_gns_noise(key, pos_input, particle_type, pos_target, noise_std, shift_fn):
    # add noise to the input and adjust the target accordingly
    key, pos_input_noise = _get_random_walk_noise_for_pos_sequence(
        key, pos_input, noise_std_last_step=noise_std
    )
    kinematic_mask = get_kinematic_mask(particle_type)
    pos_input_noise = jnp.where(kinematic_mask[:, None, None], 0.0, pos_input_noise)

    shift_vmap = vmap(shift_fn, in_axes=(0, 0))
    shift_dvmap = vmap(shift_vmap, in_axes=(0, 0))
    pos_input_noisy = shift_dvmap(pos_input, pos_input_noise)
    pos_target_adjusted = shift_vmap(pos_target, pos_input_noise[:, -1])

    return key, pos_input_noisy, pos_target_adjusted


@dataclasses.dataclass
class SetupFn:
    allocate: Callable = dataclasses.static_field()
    preprocess: Callable = dataclasses.static_field()
    allocate_eval: Callable = dataclasses.static_field()
    preprocess_eval: Callable = dataclasses.static_field()
    integrate: Callable = dataclasses.static_field()
    metrics_computer: Callable = dataclasses.static_field()
    displacement: Callable = dataclasses.static_field()


def setup_builder(args: argparse.Namespace):
    """Contains essentially everything except the model itself.

    Very much inspired by the `partition.neighbor_list` function in JAX-MD.

    The core functions are:
        allocate - allocate memory for the neighbors list
        preprocess - update the neighbors list
        integrate - Semi-implicit Euler respecting periodic boundary conditions
    """

    normalization_stats = args.normalization

    # apply PBC in all directions or not at all
    if np.array(args.metadata["periodic_boundary_conditions"]).any():
        displacement_fn, shift_fn = space.periodic(side=args.box)
    else:
        displacement_fn, shift_fn = space.free()

    displacement_fn_set = vmap(displacement_fn, in_axes=(0, 0))

    neighbor_fn = partition.neighbor_list(
        displacement_fn,
        args.box,
        r_cutoff=args.metadata["default_connectivity_radius"],
        dr_threshold=args.metadata["default_connectivity_radius"] * 0.25,
        capacity_multiplier=1.25,
        mask_self=False,
        format=partition.Sparse,
    )

    graph_transform = graph_transform_builder(
        bounds=args.metadata["bounds"],
        normalization_stats=normalization_stats,
        connectivity_radius=args.metadata["default_connectivity_radius"],
        displacement_fn=displacement_fn,
        pbc=args.metadata["periodic_boundary_conditions"],
<<<<<<< HEAD
        magnitudes=args.magnitudes,
        log_norm=args.log_norm,
=======
        magnitudes=args.config.magnitude,
        log_norm=args.config.log_norm,
>>>>>>> c75dcc4c
    )

    def _compute_target(pos_input, pos_target):
        # displacement(r1, r2) = r1-r2  # without PBC

        current_velocity = displacement_fn_set(pos_input[:, -1], pos_input[:, -2])
        next_velocity = displacement_fn_set(pos_target, pos_input[:, -1])
        current_acceleration = next_velocity - current_velocity
        acc_stats = normalization_stats["acceleration"]
        normalized_acceleration = (
            current_acceleration - acc_stats["mean"]
        ) / acc_stats["std"]
        return normalized_acceleration

    def _preprocess(
        sample,
        neighbors=None,
        is_allocate=False,
        mode="train",
        **kwargs,  # key, noise_std
    ):

        if mode == "train":
            pos_input, particle_type, pos_target = sample
            pos_input, pos_target = jnp.array(pos_input), jnp.array(pos_target)
            key, noise_std = kwargs["key"], kwargs["noise_std"]
            if pos_input.shape[1] > 1:
                key, pos_input, pos_target = _add_gns_noise(
                    key, pos_input, particle_type, pos_target, noise_std, shift_fn
                )
        elif mode == "eval":
            pos_input, particle_type = sample

        # allocate the neighbor list
        most_recent_position = pos_input[:, -1]
        if is_allocate:
            neighbors = neighbor_fn.allocate(most_recent_position)
        else:
            neighbors = neighbors.update(most_recent_position)

        # encode desired features and generate jraph graph.
        graph = graph_transform(pos_input, neighbors)

        if mode == "train":
            # compute target acceleration. Inverse of postprocessing step.
            normalized_acceleration = _compute_target(pos_input, pos_target)
            return key, graph, normalized_acceleration, neighbors
        elif mode == "eval":
            return graph, neighbors

    def allocate_fn(key, sample, noise_std=0.0):
        return _preprocess(sample, key=key, noise_std=noise_std, is_allocate=True)

    @jax.jit
    def preprocess_fn(key, sample, noise_std, neighbors):
        return _preprocess(sample, neighbors, key=key, noise_std=noise_std)

    def allocate_eval_fn(sample):
        return _preprocess(sample, is_allocate=True, mode="eval")

    @jax.jit
    def preprocess_eval_fn(sample, neighbors):
        return _preprocess(sample, neighbors, mode="eval")

    @jax.jit
    def integrate_fn(normalized_acceleration, position_sequence):
        """corresponds to `decoder_postprocessor` in the original code."""

        # The model produces the output in normalized space so we apply inverse
        # normalization.
        acceleration_stats = normalization_stats["acceleration"]
        acceleration = acceleration_stats["mean"] + (
            normalized_acceleration * acceleration_stats["std"]
        )

        # Use an Euler integrator to go from acceleration to position, assuming
        # a dt=1 corresponding to the size of the finite difference.
        most_recent_position = position_sequence[:, -1]
        most_recent_velocity = most_recent_position - position_sequence[:, -2]

        new_velocity = most_recent_velocity + acceleration  # * dt = 1
        # use the shift function by jax-md to compute the new position
        # this way periodic boundary conditions are automatically taken care of
        new_position = shift_fn(most_recent_position, new_velocity)
        return new_position

    def metrics_computer(predictions, ground_truth):
        return MetricsComputer(args.config.metrics, displacement_fn, args.metadata)(
            predictions, ground_truth
        )

    return SetupFn(
        allocate_fn,
        preprocess_fn,
        allocate_eval_fn,
        preprocess_eval_fn,
        integrate_fn,
        metrics_computer,
        displacement_fn,
    )


# Bathing utilities for JAX pytrees


def broadcast_to_batch(sample, batch_size: int):
    """Broadcast a pytree to a batched one with first dimension batch_size"""
    assert batch_size > 0
    return jax.tree_map(lambda x: jnp.repeat(x[None, ...], batch_size, axis=0), sample)


def broadcast_from_batch(batch, index: int):
    """Broadcast a batched pytree to the sample `index` out of the batch"""
    assert index >= 0
    return jax.tree_map(lambda x: x[index], batch)


# Utilities for saving and loading Haiku models


def save_pytree(ckp_dir: str, pytree_obj, name) -> None:
    with open(os.path.join(ckp_dir, f"{name}_array.npy"), "wb") as f:
        for x in jax.tree_leaves(pytree_obj):
            np.save(f, x, allow_pickle=False)

    tree_struct = jax.tree_map(lambda t: 0, pytree_obj)
    with open(os.path.join(ckp_dir, f"{name}_tree.pkl"), "wb") as f:
        pickle.dump(tree_struct, f)


def save_haiku(ckp_dir: str, params, state, opt_state, metadata_ckp) -> None:
    """https://github.com/deepmind/dm-haiku/issues/18"""

    save_pytree(ckp_dir, params, "params")
    save_pytree(ckp_dir, state, "state")

    with open(os.path.join(ckp_dir, "opt_state.pkl"), "wb") as f:
        cloudpickle.dump(opt_state, f)
    with open(os.path.join(ckp_dir, "metadata_ckp.json"), "w") as f:
        json.dump(metadata_ckp, f)

    if "best" not in ckp_dir:
        ckp_dir_best = os.path.join(ckp_dir, "best")
        metadata_best_path = os.path.join(ckp_dir, "best", "metadata_ckp.json")

        if os.path.exists(metadata_best_path):  # all except first step
            with open(metadata_best_path, "r") as fp:
                metadata_ckp_best = json.loads(fp.read())

            # if loss is better than best previous loss, save to best model directory
            if metadata_ckp["loss"] < metadata_ckp_best["loss"]:
                print(
                    f"Saving model to {ckp_dir} at step {metadata_ckp['step']}"
                    f" with loss {metadata_ckp['loss']} (best so far)"
                )

                save_haiku(ckp_dir_best, params, state, opt_state, metadata_ckp)
        else:  # first step
            save_haiku(ckp_dir_best, params, state, opt_state, metadata_ckp)


def load_pytree(model_dir: str, name):
    """load a pytree from a directory"""
    with open(os.path.join(model_dir, f"{name}_tree.pkl"), "rb") as f:
        tree_struct = pickle.load(f)

    leaves, treedef = jax.tree_flatten(tree_struct)

    with open(os.path.join(model_dir, f"{name}_array.npy"), "rb") as f:
        flat_state = [np.load(f) for _ in leaves]

    return jax.tree_unflatten(treedef, flat_state)


def load_haiku(model_dir: str):
    """https://github.com/deepmind/dm-haiku/issues/18"""

    print("Loading model from", model_dir)

    params = load_pytree(model_dir, "params")
    state = load_pytree(model_dir, "state")

    with open(os.path.join(model_dir, "opt_state.pkl"), "rb") as f:
        opt_state = cloudpickle.load(f)

    with open(os.path.join(model_dir, "metadata_ckp.json"), "r") as fp:
        metadata_ckp = json.loads(fp.read())

    return params, state, opt_state, metadata_ckp["step"]


def get_num_params(params):
    """Get the number of parameters in a Haiku model"""
    return sum(np.prod(p.shape) for p in jax.tree_leaves(params))


def print_params_shapes(params, prefix=""):
    if not isinstance(params, dict):
        print(f"{prefix: <40}, shape = {params.shape}")
    else:
        for k, v in params.items():
            print_params_shapes(v, prefix=prefix + k)


# Utilities for saving generated trajectories


def write_vtk_temp(data_dict, path):
    """Store a .vtk file for ParaView"""
    r = np.asarray(data_dict["r"])
    N, dim = r.shape

    # PyVista treats the position information differently than the rest
    if dim == 2:
        r = np.hstack([r, np.zeros((N, 1))])
    data_pv = pyvista.PolyData(r)

    # copy all the other information also to pyvista, using plain numpy arrays
    for k, v in data_dict.items():
        # skip r because we already considered it above
        if k == "r":
            continue

        # working in 3D or scalar features do not require special care
        if dim == 2 and v.ndim == 2:
            v = np.hstack([v, np.zeros((N, 1))])

        data_pv[k] = np.asarray(v)

    data_pv.save(path)


# Evaluate trained models


def eval_single_rollout(
    setup: SetupFn,
    model_apply: hk.TransformedWithState,
    params: hk.Params,
    state: hk.State,
    neighbors: jnp.ndarray,
    traj_i: Tuple[jnp.ndarray, jnp.ndarray],
    num_rollout_steps: int,
    input_sequence_length: int,
    graph_postprocess: Callable = None,
    eval_n_more_steps: int = 0,
) -> Dict:
    pos_input, particle_type = traj_i

    # (n_nodes, t_window, dim)
    initial_positions = pos_input[:, 0:input_sequence_length]
    # (n_nodes, traj_len - t_window, dim)
    ground_truth_positions = pos_input[:, input_sequence_length:]

    current_positions = initial_positions  # (n_nodes, t_window, dim)

    if eval_n_more_steps == 0:
        # the number of predictions is the number of ground truth positions
        predictions = jnp.zeros_like(ground_truth_positions).transpose(1, 0, 2)
    else:
        num_predictions = num_rollout_steps + eval_n_more_steps
        num_nodes, _, dim = ground_truth_positions.shape
        predictions = jnp.zeros((num_predictions, num_nodes, dim))

    step = 0
    while step < num_rollout_steps + eval_n_more_steps:
        sample = (current_positions, particle_type)
        graph, neighbors = setup.preprocess_eval(sample, neighbors)

        if neighbors.did_buffer_overflow is True:
            edges_ = neighbors.idx.shape
            print(f"(eval) Reallocate neighbors list {edges_} at step {step}")
            _, neighbors = setup.allocate_eval(sample)
            print(f"(eval) To list {neighbors.idx.shape}")

            continue

        if graph_postprocess:
            graph_tuple = graph_postprocess(graph, particle_type)
        else:
            graph_tuple = (graph, particle_type)

        normalized_acceleration, state = model_apply(params, state, graph_tuple)

        next_position = setup.integrate(normalized_acceleration, current_positions)

        if eval_n_more_steps == 0:
            kinematic_mask = get_kinematic_mask(particle_type)
            next_position_ground_truth = ground_truth_positions[:, step]

            next_position = jnp.where(
                kinematic_mask[:, None],
                next_position_ground_truth,
                next_position,
            )
        else:
            warnings.warn("kinematic mask is not applied in eval_n_more_steps mode.")

        predictions = predictions.at[step].set(next_position)
        current_positions = jnp.concatenate(
            [current_positions[:, 1:], next_position[:, None, :]], axis=1
        )

        step += 1

    # (n_nodes, traj_len - t_window, dim) -> (traj_len - t_window, n_nodes, dim)
    ground_truth_positions = ground_truth_positions.transpose(1, 0, 2)

    return (
        predictions,
        setup.metrics_computer(predictions, ground_truth_positions),
        neighbors,
    )


def eval_rollout(
    setup: SetupFn,
    model_apply: hk.TransformedWithState,
    params: hk.Params,
    state: hk.State,
    neighbors: jnp.ndarray,
    loader_valid: Iterable,
    num_rollout_steps: int,
    num_trajs: int,
    rollout_dir: str,
    out_type: str = "none",
    graph_postprocess: Callable = None,
    eval_n_more_steps: int = 0,
) -> Tuple[MetricsDict, jnp.ndarray]:

    input_sequence_length = loader_valid.dataset.input_sequence_length
    eval_metrics = {}

    if rollout_dir is not None:
        os.makedirs(rollout_dir, exist_ok=True)

    for i, traj_i in enumerate(loader_valid):
        # remove batch dimension
        assert traj_i[0].shape[0] == 1, "Batch dimension should be 1"
        traj_i = broadcast_from_batch(traj_i, index=0)  # (nodes, t, dim)

        example_rollout, metrics, neighbors = eval_single_rollout(
            setup=setup,
            model_apply=model_apply,
            params=params,
            state=state,
            neighbors=neighbors,
            traj_i=traj_i,
            num_rollout_steps=num_rollout_steps,
            input_sequence_length=input_sequence_length,
            graph_postprocess=graph_postprocess,
            eval_n_more_steps=eval_n_more_steps,
        )

        eval_metrics[f"rollout_{i}"] = metrics

        if rollout_dir is not None:
            pos_input = traj_i[0].transpose(1, 0, 2)  # (t, nodes, dim)
            initial_positions = pos_input[:input_sequence_length]
            example_full = np.concatenate([initial_positions, example_rollout], axis=0)
            example_rollout = {
                "predicted_rollout": example_full,  # (t, nodes, dim)
                "ground_truth_rollout": pos_input,  # (t, nodes, dim)
            }

            file_prefix = f"{rollout_dir}/rollout_{i}"
            if out_type == "vtk":

                for j in range(pos_input.shape[0]):
                    filename_vtk = file_prefix + f"_{j}.vtk"
                    state_vtk = {
                        "r": example_rollout["predicted_rollout"][j],
                        "tag": traj_i[1],
                    }
                    write_vtk_temp(state_vtk, filename_vtk)

                for j in range(pos_input.shape[0]):
                    filename_vtk = file_prefix + f"_ref_{j}.vtk"
                    state_vtk = {
                        "r": example_rollout["ground_truth_rollout"][j],
                        "tag": traj_i[1],
                    }
                    write_vtk_temp(state_vtk, filename_vtk)
            if out_type == "pkl":
                filename = f"{file_prefix}.pkl"

                with open(filename, "wb") as f:
                    pickle.dump(example_rollout, f)

        if (i + 1) == num_trajs:
            break

    if rollout_dir is not None:
        # save metrics
        t = time.strftime("%Y_%m_%d_%H_%M_%S", time.localtime())
        with open(f"{rollout_dir}/metrics{t}.pkl", "wb") as f:
            pickle.dump(eval_metrics, f)

    return eval_metrics, neighbors


def averaged_metrics(eval_metrics: MetricsDict) -> Dict[str, float]:
    """Averages the metrics over the rollouts."""
    small_metrics = defaultdict(lambda: 0.0)
    for rollout in eval_metrics.values():
        for k, m in rollout.items():
            if k == "e_kin":
                continue
            if k in ["mse", "mae"]:
                k = "loss"
            small_metrics[f"val/{k}"] += float(jnp.mean(m)) / len(eval_metrics)
    return dict(small_metrics)


# Unit Test utils


class Linear(hk.Module):
    """Model defining linear relation between input nodes and targets.

    Used as unit test case.
    """

    def __init__(self, dim_out):
        super().__init__()
        self.mlp = hk.nets.MLP([dim_out], activate_final=False, name="MLP")

    def __call__(
        self, input_: Tuple[jraph.GraphsTuple, np.ndarray]
    ) -> jraph.GraphsTuple:
        graph, _ = input_
        return jax.vmap(self.mlp)(graph.nodes)


# Normalization utils


def safe_log(x: jnp.ndarray) -> jnp.ndarray:
    """Logarithm with clipping to avoid numerical issues."""
    return jnp.log(jnp.clip(x, a_min=1e-10, a_max=None))


def log_norm_fn(x: jnp.ndarray) -> jnp.ndarray:
    """Log-normalization for Gaussian-distributed data.

    Design choices:
    1. Clipping is applied to avoid numerical issues.
    2. The value 1.11 guarantees that stardard Gaussian inputs x are mapped to a
    distribution with mean 0 and standard deviation 1 (however, not Gaussian anymore).
    3. The value 0.637 guarantees that if the inputs x are Gaussian with std S, then
    the outputs of this function have the same std as if the outputs had std 1/S.
    """

    return jnp.sign(x) * (safe_log(jnp.abs(x)) + 0.637) / 1.11


def get_dataset_normalization(
    metadata: Dict[str, List[float]],
    is_isotropic_norm: bool,
    noise_std: float,
) -> Dict[str, Dict[str, np.ndarray]]:

    acc_mean = np.array(metadata["acc_mean"])
    acc_std = np.array(metadata["acc_std"])
    vel_mean = np.array(metadata["vel_mean"])
    vel_std = np.array(metadata["vel_std"])

    if is_isotropic_norm:
        warnings.warn(
            "The isotropic normalization is only a simplification of the general case."
            "It is only valid if the means of the velocity and acceleration are"
            "isotropic -> we use $max(abs(mean)) < 1% min(std)$ as a heuristic."
        )

        assert np.max(np.abs(acc_mean)) < 0.01 * np.min(acc_std)
        assert np.max(np.abs(vel_mean)) < 0.01 * np.min(vel_std)

        acc_mean = np.mean(acc_mean) * np.ones_like(acc_mean)
        acc_std = np.sqrt(np.mean(acc_std**2)) * np.ones_like(acc_std)
        vel_mean = np.mean(vel_mean) * np.ones_like(vel_mean)
        vel_std = np.sqrt(np.mean(vel_std**2)) * np.ones_like(vel_std)

    return {
        "acceleration": {
            "mean": acc_mean,
            "std": np.sqrt(acc_std**2 + noise_std**2),
        },
        "velocity": {
            "mean": vel_mean,
            "std": np.sqrt(vel_std**2 + noise_std**2),
        },
    }<|MERGE_RESOLUTION|>--- conflicted
+++ resolved
@@ -85,7 +85,7 @@
             # node_features.append(vel_mag_seq_mean_tile)
 
         # TODO: for now just disable it completely if any periodicity applies
-        if pbc:
+        if not pbc:
             # Normalized clipped distances to lower and upper boundaries.
             # boundaries are an array of shape [num_dimensions, 2], where the
             # second axis, provides the lower/upper boundaries.
@@ -230,14 +230,9 @@
         normalization_stats=normalization_stats,
         connectivity_radius=args.metadata["default_connectivity_radius"],
         displacement_fn=displacement_fn,
-        pbc=args.metadata["periodic_boundary_conditions"],
-<<<<<<< HEAD
-        magnitudes=args.magnitudes,
-        log_norm=args.log_norm,
-=======
+        pbc=any(args.metadata["periodic_boundary_conditions"]),
         magnitudes=args.config.magnitude,
         log_norm=args.config.log_norm,
->>>>>>> c75dcc4c
     )
 
     def _compute_target(pos_input, pos_target):
